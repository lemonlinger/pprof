// Copyright 2014 Google Inc. All Rights Reserved.
//
// Licensed under the Apache License, Version 2.0 (the "License");
// you may not use this file except in compliance with the License.
// You may obtain a copy of the License at
//
//     http://www.apache.org/licenses/LICENSE-2.0
//
// Unless required by applicable law or agreed to in writing, software
// distributed under the License is distributed on an "AS IS" BASIS,
// WITHOUT WARRANTIES OR CONDITIONS OF ANY KIND, either express or implied.
// See the License for the specific language governing permissions and
// limitations under the License.

package report

// This file contains routines related to the generation of annotated
// source listings.

import (
	"bufio"
	"fmt"
	"html/template"
	"io"
	"os"
	"path/filepath"
	"strconv"
	"strings"

	"github.com/google/pprof/internal/graph"
	"github.com/google/pprof/internal/plugin"
)

// printSource prints an annotated source listing, include all
// functions with samples that match the regexp rpt.options.symbol.
// The sources are sorted by function name and then by filename to
// eliminate potential nondeterminism.
func printSource(w io.Writer, rpt *Report) error {
	o := rpt.options
	g := rpt.newGraph(nil)

	// Identify all the functions that match the regexp provided.
	// Group nodes for each matching function.
	var functions graph.Nodes
	functionNodes := make(map[string]graph.Nodes)
	for _, n := range g.Nodes {
		if !o.Symbol.MatchString(n.Info.Name) {
			continue
		}
		if functionNodes[n.Info.Name] == nil {
			functions = append(functions, n)
		}
		functionNodes[n.Info.Name] = append(functionNodes[n.Info.Name], n)
	}
	functions.Sort(graph.NameOrder)

	sourcePath := o.SourcePath
	if sourcePath == "" {
		wd, err := os.Getwd()
		if err != nil {
			return fmt.Errorf("Could not stat current dir: %v", err)
		}
		sourcePath = wd
	}

	fmt.Fprintf(w, "Total: %s\n", rpt.formatValue(rpt.total))
	for _, fn := range functions {
		name := fn.Info.Name

		// Identify all the source files associated to this function.
		// Group nodes for each source file.
		var sourceFiles graph.Nodes
		fileNodes := make(map[string]graph.Nodes)
		for _, n := range functionNodes[name] {
			if n.Info.File == "" {
				continue
			}
			if fileNodes[n.Info.File] == nil {
				sourceFiles = append(sourceFiles, n)
			}
			fileNodes[n.Info.File] = append(fileNodes[n.Info.File], n)
		}

		if len(sourceFiles) == 0 {
			fmt.Fprintf(w, "No source information for %s\n", name)
			continue
		}

		sourceFiles.Sort(graph.FileOrder)

		// Print each file associated with this function.
		for _, fl := range sourceFiles {
			filename := fl.Info.File
			fns := fileNodes[filename]
			flatSum, cumSum := fns.Sum()

			fnodes, _, err := getSourceFromFile(filename, sourcePath, fns, 0, 0)
			fmt.Fprintf(w, "ROUTINE ======================== %s in %s\n", name, filename)
			fmt.Fprintf(w, "%10s %10s (flat, cum) %s of Total\n",
				rpt.formatValue(flatSum), rpt.formatValue(cumSum),
				percentage(cumSum, rpt.total))

			if err != nil {
				fmt.Fprintf(w, " Error: %v\n", err)
				continue
			}

			for _, fn := range fnodes {
				fmt.Fprintf(w, "%10s %10s %6d:%s\n", valueOrDot(fn.Flat, rpt), valueOrDot(fn.Cum, rpt), fn.Info.Lineno, fn.Info.Name)
			}
		}
	}
	return nil
}

// printWebSource prints an annotated source listing, include all
// functions with samples that match the regexp rpt.options.symbol.
func printWebSource(w io.Writer, rpt *Report, obj plugin.ObjTool) error {
	o := rpt.options
	g := rpt.newGraph(nil)

	// If the regexp source can be parsed as an address, also match
	// functions that land on that address.
	var address *uint64
	if hex, err := strconv.ParseUint(o.Symbol.String(), 0, 64); err == nil {
		address = &hex
	}

	sourcePath := o.SourcePath
	if sourcePath == "" {
		wd, err := os.Getwd()
		if err != nil {
			return fmt.Errorf("Could not stat current dir: %v", err)
		}
		sourcePath = wd
	}

	type fileFunction struct {
		fileName, functionName string
	}

	// Extract interesting symbols from binary files in the profile and
	// classify samples per symbol.
	symbols := symbolsFromBinaries(rpt.prof, g, o.Symbol, address, obj)
	symNodes := nodesPerSymbol(g.Nodes, symbols)

	// Identify sources associated to a symbol by examining
	// symbol samples. Classify samples per source file.
	fileNodes := make(map[fileFunction]graph.Nodes)
	if len(symNodes) == 0 {
		for _, n := range g.Nodes {
			if n.Info.File == "" || !o.Symbol.MatchString(n.Info.Name) {
				continue
			}
			ff := fileFunction{n.Info.File, n.Info.Name}
			fileNodes[ff] = append(fileNodes[ff], n)
		}
	} else {
		for _, nodes := range symNodes {
			for _, n := range nodes {
				if n.Info.File != "" {
					ff := fileFunction{n.Info.File, n.Info.Name}
					fileNodes[ff] = append(fileNodes[ff], n)
				}
			}
		}
	}

	if len(fileNodes) == 0 {
		return fmt.Errorf("No source information for %s\n", o.Symbol.String())
	}

	sourceFiles := make(graph.Nodes, 0, len(fileNodes))
	for _, nodes := range fileNodes {
		sNode := *nodes[0]
		sNode.Flat, sNode.Cum = nodes.Sum()
		sourceFiles = append(sourceFiles, &sNode)
	}
	sourceFiles.Sort(graph.FileOrder)

	// Print each file associated with this function.
	printHeader(w, rpt)
	for _, n := range sourceFiles {
		ff := fileFunction{n.Info.File, n.Info.Name}
		fns := fileNodes[ff]

		asm := assemblyPerSourceLine(symbols, fns, ff.fileName, obj)
		start, end := sourceCoordinates(asm)

		fnodes, path, err := getSourceFromFile(ff.fileName, sourcePath, fns, start, end)
		if err != nil {
			fnodes, path = getMissingFunctionSource(ff.fileName, asm, start, end)
		}

		printFunctionHeader(w, ff.functionName, path, n.Flat, n.Cum, rpt)
		for _, fn := range fnodes {
			printFunctionSourceLine(w, fn, asm[fn.Info.Lineno], rpt)
		}
		printFunctionClosing(w)
	}
	printPageClosing(w)
	return nil
}

// sourceCoordinates returns the lowest and highest line numbers from
// a set of assembly statements.
func sourceCoordinates(asm map[int]graph.Nodes) (start, end int) {
	for l := range asm {
		if start == 0 || l < start {
			start = l
		}
		if end == 0 || l > end {
			end = l
		}
	}
	return start, end
}

// assemblyPerSourceLine disassembles the binary containing a symbol
// and classifies the assembly instructions according to its
// corresponding source line, annotating them with a set of samples.
func assemblyPerSourceLine(objSyms []*objSymbol, rs graph.Nodes, src string, obj plugin.ObjTool) map[int]graph.Nodes {
	assembly := make(map[int]graph.Nodes)
	// Identify symbol to use for this collection of samples.
	o := findMatchingSymbol(objSyms, rs)
	if o == nil {
		return assembly
	}

	// Extract assembly for matched symbol
	insns, err := obj.Disasm(o.sym.File, o.sym.Start, o.sym.End)
	if err != nil {
		return assembly
	}

	srcBase := filepath.Base(src)
	anodes := annotateAssembly(insns, rs, o.base)
	var lineno = 0
	for _, an := range anodes {
		if filepath.Base(an.Info.File) == srcBase {
			lineno = an.Info.Lineno
		}
		if lineno != 0 {
			assembly[lineno] = append(assembly[lineno], an)
		}
	}

	return assembly
}

// findMatchingSymbol looks for the symbol that corresponds to a set
// of samples, by comparing their addresses.
func findMatchingSymbol(objSyms []*objSymbol, ns graph.Nodes) *objSymbol {
	for _, n := range ns {
		for _, o := range objSyms {
			if filepath.Base(o.sym.File) == n.Info.Objfile &&
				o.sym.Start <= n.Info.Address-o.base &&
				n.Info.Address-o.base <= o.sym.End {
				return o
			}
		}
	}
	return nil
}

// printHeader prints the page header for a weblist report.
func printHeader(w io.Writer, rpt *Report) {
	fmt.Fprintln(w, weblistPageHeader)

	var labels []string
	for _, l := range ProfileLabels(rpt) {
		labels = append(labels, template.HTMLEscapeString(l))
	}

	fmt.Fprintf(w, `<div class="legend">%s<br>Total: %s</div>`,
		strings.Join(labels, "<br>\n"),
		rpt.formatValue(rpt.total),
	)
}

// printFunctionHeader prints a function header for a weblist report.
func printFunctionHeader(w io.Writer, name, path string, flatSum, cumSum int64, rpt *Report) {
	fmt.Fprintf(w, `<h1>%s</h1>%s
<pre onClick="pprof_toggle_asm()">
  Total:  %10s %10s (flat, cum) %s
`,
		template.HTMLEscapeString(name), template.HTMLEscapeString(path),
		rpt.formatValue(flatSum), rpt.formatValue(cumSum),
		percentage(cumSum, rpt.total))
}

// printFunctionSourceLine prints a source line and the corresponding assembly.
func printFunctionSourceLine(w io.Writer, fn *graph.Node, assembly graph.Nodes, rpt *Report) {
	if len(assembly) == 0 {
		fmt.Fprintf(w,
			"<span class=line> %6d</span> <span class=nop>  %10s %10s %s </span>\n",
			fn.Info.Lineno,
			valueOrDot(fn.Flat, rpt), valueOrDot(fn.Cum, rpt),
			template.HTMLEscapeString(fn.Info.Name))
		return
	}

	fmt.Fprintf(w,
		"<span class=line> %6d</span> <span class=deadsrc>  %10s %10s %s </span>",
		fn.Info.Lineno,
		valueOrDot(fn.Flat, rpt), valueOrDot(fn.Cum, rpt),
		template.HTMLEscapeString(fn.Info.Name))
	fmt.Fprint(w, "<span class=asm>")
	for _, an := range assembly {
		var fileline string
		class := "disasmloc"
		if an.Info.File != "" {
			fileline = fmt.Sprintf("%s:%d", template.HTMLEscapeString(an.Info.File), an.Info.Lineno)
			if an.Info.Lineno != fn.Info.Lineno {
				class = "unimportant"
			}
		}
		fmt.Fprintf(w, " %8s %10s %10s %8x: %-48s <span class=%s>%s</span>\n", "",
			valueOrDot(an.Flat, rpt), valueOrDot(an.Cum, rpt),
			an.Info.Address,
			template.HTMLEscapeString(an.Info.Name),
			class,
			template.HTMLEscapeString(fileline))
	}
	fmt.Fprintln(w, "</span>")
}

// printFunctionClosing prints the end of a function in a weblist report.
func printFunctionClosing(w io.Writer) {
	fmt.Fprintln(w, "</pre>")
}

// printPageClosing prints the end of the page in a weblist report.
func printPageClosing(w io.Writer) {
	fmt.Fprintln(w, weblistPageClosing)
}

// getSourceFromFile collects the sources of a function from a source
// file and annotates it with the samples in fns. Returns the sources
// as nodes, using the info.name field to hold the source code.
<<<<<<< HEAD
func getSourceFromFile(file, sourcePath string, fns graph.Nodes, start, end int) (graph.Nodes, string, error) {
	f, file, err := openSourceFile(file, sourcePath)
=======
func getFunctionSource(fun, file, sourcePath string, fns graph.Nodes, start, end int) (graph.Nodes, string, error) {
	file = trimPath(file)
	f, err := openSourceFile(file, sourcePath)
>>>>>>> 122ed17c
	if err != nil {
		return nil, file, err
	}

	lineNodes := make(map[int]graph.Nodes)
	// Collect source coordinates from profile.
	const margin = 5 // Lines before first/after last sample.
	if start == 0 {
		if fns[0].Info.StartLine != 0 {
			start = fns[0].Info.StartLine
		} else {
			start = fns[0].Info.Lineno - margin
		}
	} else {
		start -= margin
	}
	if end == 0 {
		end = fns[0].Info.Lineno
	}
	end += margin
	for _, n := range fns {
		lineno := n.Info.Lineno
		nodeStart := n.Info.StartLine
		if nodeStart == 0 {
			nodeStart = lineno - margin
		}
		nodeEnd := lineno + margin
		if nodeStart < start {
			start = nodeStart
		} else if nodeEnd > end {
			end = nodeEnd
		}
		lineNodes[lineno] = append(lineNodes[lineno], n)
	}

	var src graph.Nodes
	buf := bufio.NewReader(f)
	lineno := 1
	for {
		line, err := buf.ReadString('\n')
		if err != nil {
			if err != io.EOF {
				return nil, file, err
			}
			if line == "" {
				break
			}
		}
		if lineno >= start {
			flat, cum := lineNodes[lineno].Sum()

			src = append(src, &graph.Node{
				Info: graph.NodeInfo{
					Name:   strings.TrimRight(line, "\n"),
					Lineno: lineno,
				},
				Flat: flat,
				Cum:  cum,
			})
		}
		lineno++
		if lineno > end {
			break
		}
	}
	return src, file, nil
}

// getMissingFunctionSource creates a dummy function body to point to
// the source file and annotates it with the samples in asm.
func getMissingFunctionSource(filename string, asm map[int]graph.Nodes, start, end int) (graph.Nodes, string) {
	var fnodes graph.Nodes
	for i := start; i <= end; i++ {
		lrs := asm[i]
		if len(lrs) == 0 {
			continue
		}
		flat, cum := lrs.Sum()
		fnodes = append(fnodes, &graph.Node{
			Info: graph.NodeInfo{
				Name:   "???",
				Lineno: i,
			},
			Flat: flat,
			Cum:  cum,
		})
	}
	return fnodes, filename
}

// openSourceFile opens a source file from a name encoded in a
// profile. File names in a profile after often relative paths, so
// search them in each of the paths in searchPath (or CWD by default),
// and their parents.
func openSourceFile(path, searchPath string) (*os.File, error) {
	if filepath.IsAbs(path) {
		f, err := os.Open(path)
		return f, err
	}

	// Scan each component of the path
	for _, dir := range strings.Split(searchPath, ":") {
		// Search up for every parent of each possible path.
		for {
			filename := filepath.Join(dir, path)
			if f, err := os.Open(filename); err == nil {
				return f, nil
			}
			parent := filepath.Dir(dir)
			if parent == dir {
				break
			}
			dir = parent
		}
	}

	return nil, fmt.Errorf("Could not find file %s on path %s", path, searchPath)
}

// trimPath cleans up a path by removing prefixes that are commonly
// found on profiles.
func trimPath(path string) string {
	basePaths := []string{
		"/proc/self/cwd/./",
		"/proc/self/cwd/",
	}

	sPath := filepath.ToSlash(path)

	for _, base := range basePaths {
		if strings.HasPrefix(sPath, base) {
			return filepath.FromSlash(sPath[len(base):])
		}
	}
	return path
}<|MERGE_RESOLUTION|>--- conflicted
+++ resolved
@@ -338,14 +338,9 @@
 // getSourceFromFile collects the sources of a function from a source
 // file and annotates it with the samples in fns. Returns the sources
 // as nodes, using the info.name field to hold the source code.
-<<<<<<< HEAD
 func getSourceFromFile(file, sourcePath string, fns graph.Nodes, start, end int) (graph.Nodes, string, error) {
-	f, file, err := openSourceFile(file, sourcePath)
-=======
-func getFunctionSource(fun, file, sourcePath string, fns graph.Nodes, start, end int) (graph.Nodes, string, error) {
 	file = trimPath(file)
 	f, err := openSourceFile(file, sourcePath)
->>>>>>> 122ed17c
 	if err != nil {
 		return nil, file, err
 	}
